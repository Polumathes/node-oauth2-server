--- conflicted
+++ resolved
@@ -65,10 +65,6 @@
   },
   "devDependencies": {
     "@types/basic-auth": "^1.1.2",
-<<<<<<< HEAD
-    "@types/lodash": "^4.14.146",
-=======
->>>>>>> 3ebcf71d
     "@types/mocha": "^5.2.7",
     "@types/node": "^11.15.2",
     "@types/sinon": "^7.5.0",
